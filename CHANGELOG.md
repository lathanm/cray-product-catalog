# Changelog

All notable changes to this project will be documented in this file.

The format is based on [Keep a Changelog](https://keepachangelog.com/en/1.0.0/),
and this project adheres to [Semantic Versioning](https://semver.org/spec/v2.0.0.html).

## [Unreleased]

<<<<<<< HEAD
- Update base image to artifactory.algol60.net/csm-docker/stable/docker.io/library/alpine:3.15
=======
### Changed
>>>>>>> 6f881176

- Update license text to comply with automatic license-check tool.

- Update deploy script to work with CSM 1.2 systems and Nexus authentication

### Fixed

- Fixed location where Python module and Helm chart are published to
  Artifactory by "Build Artifacts" GitHub Actions workflow.

## [1.5.5] - 2022-03-04

### Changed

- Update the image signing and software bill of materials github actions (Cray
  HPE internal actions) to use the preferred GCP authentication.

- CASMCMS-7878 - switch build artifacts workflow build-prep step to ubuntu
  public runner per GitHub security recommendations

- Update python dependencies

## [1.5.4] - 2022-02-15

### Changed

- Save build artifacts for default of 90 days

- Push all semver docker image tags, not just the image:x.y.z-builddate.commit tag

- Bump jfrog/setup-jfrog-cli from 1 to 2.1.0

- Bump cardinalby/git-get-release-action from 1.1 to 1.2.2

- Bump rsa from 4.7 to 4.8

- Bump python-dateutil from 2.7.5 to 2.8.2


## [1.5.3] - 2022-02-08

### Changed

- Use csm-changelog-checker and csm-gitflow-mergeback actions in common workflows

## [1.5.2] - 2022-02-02

### Removed

- Autoapprove PR action for gitflow mergeback PRs

## [1.5.1] - 2022-02-02

### Added

- Automerge capabilities for gitflow mergeback PRs

### Changed

- PR title in gitflow mergeback PRs is repo-specific so including them in
  release notes and in different repo PRs, they refer to original PRs

## [1.5.0] - 2022-02-01

### Added

- Added reference to Keep a Changelog format to README file

- Added reference to CSM Gitflow development process to README file

### Removed

- Remove redundant license/copyright info from README

## [1.4.23] - 2022-01-27

### Changed

- Restrict the changelog and artifact pr workflows to not run on gitflow and
  dependency update PRs

- dependabot update python dep attrs from 21.2.0 to 21.4.0

## [1.4.22] - 2022-01-27

### Changed

- Fixed gitflow mergeback workflow to use correct app key/id

## [1.4.21] - 2022-01-26

### Changed

- Let PR artifacts deploy workflow time out if it doesn't find a matching build

## [1.4.20] - 2022-01-26

### Changed

- Update gitflow mergeback workflow to use continuous update strategy

## [1.4.19] - 2022-01-26

### Added

- Add gitflow mergeback workflow

## [1.4.18] - 2022-01-26

### Added

- Allow Github releases to be updated when rebuilding tagged releases
  (for rebuilds to fix CVEs, etc)

## [1.4.17] - 2022-01-26

### Changed

- Fix release note rendering for stable releases

## [1.4.15] - 2022-01-25

### Changed

- Update to use new "no ref needed" reusable workflow

## [1.4.14] - 2022-01-21

### Added

- Update CSM manifest workflow

- Release workflow to build artifacts and create GH releases on tags

### Changed

- Build artifacts workflow is now reusable, no longer builds on tag events

### Removed

- Removed old and unused release prep workflows

## [1.4.13] - 2022-01-20

### Added

- Add changelog checker workflow

## [1.4.12] - 2022-01-19

- Test release with only CHANGELOG updates

## [1.4.11] - 2022-01-19

### Added

- Added workflows for finishing gitflow release and merging back to develop

## [1.4.10] - 2022-01-13

### Changed

- Only build artifacts on push events, not PRs. Change PR comments to point to the individual commit, not the overall PR.

## [1.4.6] - 2022-01-07

### Changed

- Fix the draft release PR workflow to add labels

## [1.4.5] - 2022-01-07

### Added

- Add workflows for creating PRs for a draft release, and tagging and release creation when a release branch is merged to master.

## [1.4.4] - 2022-01-07

### Added

- Build docker image, helm chart, python module with GH actions (CASMCMS-7698)

## [1.4.3] - 2022-01-05

### Changed

- Change default behavior to stop setting "active" key unless `SET_ACTIVE_VERSION` variable is given.

## 1.4.2 - 2021-12-01

### Changed

- Updated README to reflect versioning change in v1.4.1.

## 1.4.1 - 2021-12-01

### Changed

- Changed GitVersion.yml to ignore previous CSM release branches

## 1.4.0 - 2021-11-29

### Added

- Build docker image with CSM-provided build-scan-sign GH action

- Add GitVersion.yml for automatic git versioning using Gitflow

- Pull python requirements from PyPI, not arti.dev.cray.com to enable GH actions builds

## 1.3.1 - 2021-11-19

### Added

- Added pull request template

- Added Chart lint, test, scan action

### Changed

- Conformed chart to CASM-2670 specifications (CASMCMS-7619)

## 1.2.71 - 2017-11-15

### Added

- Included cray-product-catalog python module

- Introduce new catalog entry delete functionality

### Changed

- Updated repo to Gitflow branching strategy; develop branch now base branch

- Change default reviewers to CMS-core-product-support

[Unreleased]: https://github.com/Cray-HPE/cray-product-catalog/compare/v1.5.5...HEAD

[1.5.5]: https://github.com/Cray-HPE/cray-product-catalog/compare/v1.5.4...v1.5.5

[1.5.4]: https://github.com/Cray-HPE/cray-product-catalog/compare/v1.5.3...v1.5.4

[1.5.3]: https://github.com/Cray-HPE/cray-product-catalog/compare/v1.5.2...v1.5.3

[1.5.2]: https://github.com/Cray-HPE/cray-product-catalog/compare/v1.5.1...v1.5.2

[1.5.1]: https://github.com/Cray-HPE/cray-product-catalog/compare/v1.5.0...v1.5.1

[1.5.0]: https://github.com/Cray-HPE/cray-product-catalog/compare/v1.4.23...v1.5.0

[1.4.23]: https://github.com/Cray-HPE/cray-product-catalog/compare/v1.4.22...v1.4.23

[1.4.22]: https://github.com/Cray-HPE/cray-product-catalog/compare/v1.4.21...v1.4.22

[1.4.21]: https://github.com/Cray-HPE/cray-product-catalog/compare/v1.4.20...v1.4.21

[1.4.20]: https://github.com/Cray-HPE/cray-product-catalog/compare/v1.4.19...v1.4.20

[1.4.19]: https://github.com/Cray-HPE/cray-product-catalog/compare/v1.4.18...v1.4.19

[1.4.18]: https://github.com/Cray-HPE/cray-product-catalog/compare/v1.4.17...v1.4.18

[1.4.17]: https://github.com/Cray-HPE/cray-product-catalog/compare/v1.4.15..v.1.4.17

[1.4.15]: https://github.com/Cray-HPE/cray-product-catalog/compare/v1.4.14...v1.4.15

[1.4.14]: https://github.com/Cray-HPE/cray-product-catalog/compare/v1.4.13...v1.4.14

[1.4.13]: https://github.com/Cray-HPE/cray-product-catalog/compare/v1.4.12...v1.4.13

[1.4.12]: https://github.com/Cray-HPE/cray-product-catalog/compare/v1.4.11...v1.4.12

[1.4.11]: https://github.com/Cray-HPE/cray-product-catalog/compare/v1.4.10...v1.4.11

[1.4.10]: https://github.com/Cray-HPE/cray-product-catalog/compare/v1.4.6...v1.4.10

[1.4.6]: https://github.com/Cray-HPE/cray-product-catalog/compare/v1.4.5...v1.4.6

[1.4.5]: https://github.com/Cray-HPE/cray-product-catalog/compare/v1.4.4...v1.4.5

[1.4.4]: https://github.com/Cray-HPE/cray-product-catalog/compare/v1.4.3...v1.4.4

[1.4.3]: https://github.com/Cray-HPE/cray-product-catalog/compare/v1.4.2...v1.4.3<|MERGE_RESOLUTION|>--- conflicted
+++ resolved
@@ -7,11 +7,9 @@
 
 ## [Unreleased]
 
-<<<<<<< HEAD
+### Changed
+
 - Update base image to artifactory.algol60.net/csm-docker/stable/docker.io/library/alpine:3.15
-=======
-### Changed
->>>>>>> 6f881176
 
 - Update license text to comply with automatic license-check tool.
 
