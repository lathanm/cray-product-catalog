--- conflicted
+++ resolved
@@ -7,14 +7,13 @@
 
 ## [Unreleased]
 
-<<<<<<< HEAD
+
 ## [1.4.13] - 2022-01-20
 
 ## Added
 
 - Add changelog checker workflow
-=======
->>>>>>> 54939c59
+
 ## [1.4.12] - 2022-01-19
 
 -   Test release with only CHANGELOG updates
@@ -99,7 +98,9 @@
 -   Updated repo to Gitflow branching strategy; develop branch now base branch
 -   Change default reviewers to CMS-core-product-support
 
-[Unreleased]: https://github.com/Cray-HPE/cray-product-catalog/compare/1.4.12...HEAD
+[Unreleased]: https://github.com/Cray-HPE/cray-product-catalog/compare/1.4.13...HEAD
+
+[1.4.13]: https://github.com/Cray-HPE/cray-product-catalog/compare/1.4.12...1.4.13
 
 [1.4.12]: https://github.com/Cray-HPE/cray-product-catalog/compare/1.4.11...1.4.12
 
